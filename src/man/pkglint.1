--- conflicted
+++ resolved
@@ -1,18 +1,12 @@
 '\" te
-<<<<<<< HEAD
-.\" Copyright (c) 2007, 2013, Oracle and/or its
-.\" affiliates. All rights reserved.
-.TH pkglint 1 "02 Apr 2013" "SunOS 5.11" "User Commands"
-=======
 .\" Copyright (c) 2007, 2012, Oracle and/or its affiliates. All rights reserved.
-.TH pkglint 1 "27 May 2012" "SunOS 5.12" "User Commands"
->>>>>>> b056e2f1
+.TH pkglint 1 "27 May 2012" "SunOS 5.11" "User Commands"
 .SH NAME
 pkglint \- Image Packaging System package lint
 .SH SYNOPSIS
 .LP
 .nf
-/usr/bin/pkglint [-c \fIcache_dir\fR] [-r \fIrepo_uri\fR]... [-p \fIregexp\fR]
+/usr/bin/pkglint [-c \fIcache_dir\fR] [-r \fIrepo_uri\fR] [-p \fIregexp\fR]
     [-f \fIconfig_file\fR] [-b \fIbuild_no\fR] [-v]
     [-l \fIlint_uri\fR] | \fImanifest\fR ...
 .fi
@@ -146,7 +140,7 @@
 .ad
 .sp .6
 .RS 4n
-Specify a URI representing the location of the reference repository. If you specify \fB-r\fR, then you must also specify \fB-c\fR. The \fB-r\fR option can be specified multiple times.
+Specify a URI representing the location of the reference repository. If you specify \fB-r\fR, then you must also specify \fB-c\fR.
 .RE
 
 .sp
@@ -398,4 +392,4 @@
 \fBpkg\fR(1), \fBpkg.depotd\fR(1M), \fBpkgsend\fR(1), \fBpkg\fR(5)
 .sp
 .LP
-\fBhttps://java.net/projects/ips/pages/Home\fR+\fBhttp://hub.opensolaris.org/bin/view/Project+pkg/\fR