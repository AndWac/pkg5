--- conflicted
+++ resolved
@@ -21,24 +21,20 @@
 # Copyright (c) 2010, 2012, Oracle and/or its affiliates. All rights reserved.
 #
 
-PKGVERS_COMPONENT = 5.12
+PKGVERS_COMPONENT = 0.5.11
 PKGVERS_BUILTON   = 5.11
-<<<<<<< HEAD
 BUILDNUM          = 175
 UPDATENUM         = 2
-=======
-UPDATENUM         = 0
->>>>>>> b056e2f1
 SRUNUM            = 0
 PLATNUM           = 0
 BUILDID.cmd       = \
 	hg tags | \
-	nawk '$$1 ~ /^s12b[0-9]+/ {exit} END {print substr($$1, 5) + 0}'
+	nawk '$$1 ~ /^s11u$(UPDATENUM)b[0-9]*/ {print substr($$1, 7) + 0; exit}'
 BUILDID           = $(BUILDID.cmd:sh)
 NIGHTLYID:sh      = hg parents --template '{rev}'
 CHANGESET:sh      = hg id -i
 PKGVERS_BRANCH    = \
-	$(PKGVERS_COMPONENT).$(UPDATENUM).$(SRUNUM).$(PLATNUM).$(BUILDID).$(NIGHTLYID)
+	0.$(BUILDNUM).$(UPDATENUM).$(SRUNUM).$(PLATNUM).$(BUILDID).$(NIGHTLYID)
 PKGVERS           = $(PKGVERS_COMPONENT),$(PKGVERS_BUILTON)-$(PKGVERS_BRANCH)
 ARCH              = $(TARGET_ARCH:-%=%)
 REV:sh            = date +%Y.%m.%d.%H.%M.%S
