--- conflicted
+++ resolved
@@ -122,11 +122,7 @@
 
                 self.pkg_image_create(self.rurl, additional_args=ic_args)
                 self.pkg("facet")
-<<<<<<< HEAD
-                self.pkg("facet -H 'facet.locale*' | egrep False")
-=======
                 self.pkg("facet -H -F tsv 'facet.locale*' | egrep False")
->>>>>>> b056e2f1
 
                 # install a package and verify
                 alist = [self.plist[0]]
@@ -149,14 +145,9 @@
                 # are in effect
                 self.pkg("change-facet -n --parsable=0 wombat=false")
                 self.assertEqualParsable(self.output,
-<<<<<<< HEAD
-                    affect_packages=alist,
-                    change_facets=[["facet.wombat", False]])
-=======
                     affect_packages=[],
                     change_facets=[["facet.wombat", False, None, 'local',
                        False, False]])
->>>>>>> b056e2f1
 
                 # Again, but this time after removing the publisher cache data
                 # and as an unprivileged user to verify that cached manifest
@@ -167,14 +158,9 @@
                 self.pkg("change-facet --no-refresh -n --parsable=0 "
                     "wombat=false", su_wrap=True)
                 self.assertEqualParsable(self.output,
-<<<<<<< HEAD
-                    affect_packages=alist,
-                    change_facets=[["facet.wombat", False]])
-=======
                     affect_packages=[],
                     change_facets=[["facet.wombat", False, None, 'local',
                         False, False]])
->>>>>>> b056e2f1
 
                 # Again, but this time after removing the cache directory
                 # entirely.
@@ -184,26 +170,17 @@
                 self.pkg("change-facet --no-refresh -n --parsable=0 "
                     "wombat=false", su_wrap=True)
                 self.assertEqualParsable(self.output,
-<<<<<<< HEAD
-                    affect_packages=alist,
-                    change_facets=[["facet.wombat", False]])
-=======
                     affect_packages=[],
                     change_facets=[["facet.wombat", False, None, 'local',
                         False, False]])
->>>>>>> b056e2f1
 
                 # change to pick up another file w/ two tags and test the
                 # parsable output
                 self.pkg("change-facet --parsable=0 facet.locale.nl_ZA=True")
                 self.assertEqualParsable(self.output,
                     affect_packages=alist,
-<<<<<<< HEAD
-                    change_facets=[["facet.locale.nl_ZA", True]])
-=======
                     change_facets=[["facet.locale.nl_ZA", True, None, 'local',
                         False, False]])
->>>>>>> b056e2f1
                 self.pkg("verify")
                 self.pkg("facet")
 
@@ -323,20 +300,11 @@
                 # install a random package and make sure we don't accidentally
                 # change facets.
                 self.pkg("install pkg_B@1.0")
-<<<<<<< HEAD
-                self.pkg("facet -H")
-                output = self.reduceSpaces(self.output)
-                expected = (
-                    "facet.locale.fr_FR False\n"
-                    "facet.locale.fr False\n")
-                self.assertEqualDiff(expected, output)
-=======
                 self.pkg("facet -H -F tsv")
                 expected = (
                     "facet.locale.fr\tFalse\tlocal\n"
                     "facet.locale.fr_FR\tFalse\tlocal\n")
                 self.assertEqualDiff(expected, self.output)
->>>>>>> b056e2f1
                 for i in [ 0, 3, 4, 5, 6, 7 ]:
                         self.assert_file_is_there(str(i))
                 for i in [ 1, 2 ]:
@@ -346,20 +314,11 @@
                 # update an image and make sure we don't accidentally change
                 # facets.
                 self.pkg("update")
-<<<<<<< HEAD
-                self.pkg("facet -H")
-                output = self.reduceSpaces(self.output)
-                expected = (
-                    "facet.locale.fr_FR False\n"
-                    "facet.locale.fr False\n")
-                self.assertEqualDiff(expected, output)
-=======
                 self.pkg("facet -H -F tsv")
                 expected = (
                     "facet.locale.fr\tFalse\tlocal\n"
                     "facet.locale.fr_FR\tFalse\tlocal\n")
                 self.assertEqualDiff(expected, self.output)
->>>>>>> b056e2f1
                 for i in [ 0, 3, 4, 5, 6, 7 ]:
                         self.assert_file_is_there(str(i))
                 for i in [ 1, 2 ]:
@@ -381,17 +340,10 @@
 
                 # set a facet on an image with no facets
                 self.pkg("change-facet -v locale.fr=False")
-<<<<<<< HEAD
-                self.pkg("facet -H")
-                output = self.reduceSpaces(self.output)
-                expected = (
-                    "facet.locale.fr False\n")
-=======
                 self.pkg("facet -H -F tsv")
                 output = self.reduceSpaces(self.output)
                 expected = (
                     "facet.locale.fr\tFalse\tlocal\n")
->>>>>>> b056e2f1
                 self.assertEqualDiff(expected, output)
                 for i in [ 0, 2, 3, 4, 5, 6, 7 ]:
                         self.assert_file_is_there(str(i))
@@ -401,20 +353,11 @@
 
                 # set a facet on an image with existing facets
                 self.pkg("change-facet -v locale.fr_FR=False")
-<<<<<<< HEAD
-                self.pkg("facet -H")
-                output = self.reduceSpaces(self.output)
-                expected = (
-                    "facet.locale.fr_FR False\n"
-                    "facet.locale.fr False\n")
-                self.assertEqualDiff(expected, output)
-=======
                 self.pkg("facet -H -F tsv")
                 expected = (
                     "facet.locale.fr\tFalse\tlocal\n"
                     "facet.locale.fr_FR\tFalse\tlocal\n")
                 self.assertEqualDiff(expected, self.output)
->>>>>>> b056e2f1
                 for i in [ 0, 3, 4, 5, 6, 7 ]:
                         self.assert_file_is_there(str(i))
                 for i in [ 1, 2 ]:
@@ -424,19 +367,11 @@
                 # clear a facet while setting a facet on an image with other
                 # facets that aren't being changed
                 self.pkg("change-facet -v locale.fr=None locale.nl=False")
-<<<<<<< HEAD
-                self.pkg("facet -H")
-                output = self.reduceSpaces(self.output)
-                expected = (
-                    "facet.locale.fr_FR False\n"
-                    "facet.locale.nl False\n")
-=======
                 self.pkg("facet -H -F tsv")
                 output = self.reduceSpaces(self.output)
                 expected = (
                     "facet.locale.fr_FR\tFalse\tlocal\n"
                     "facet.locale.nl\tFalse\tlocal\n")
->>>>>>> b056e2f1
                 self.assertEqualDiff(expected, output)
                 for i in [ 0, 1, 3, 4, 6, 7 ]:
                         self.assert_file_is_there(str(i))
@@ -447,17 +382,10 @@
                 # clear a facet on an image with other facets that aren't
                 # being changed
                 self.pkg("change-facet -v locale.nl=None")
-<<<<<<< HEAD
-                self.pkg("facet -H")
-                output = self.reduceSpaces(self.output)
-                expected = (
-                    "facet.locale.fr_FR False\n")
-=======
                 self.pkg("facet -H -F tsv")
                 output = self.reduceSpaces(self.output)
                 expected = (
                     "facet.locale.fr_FR\tFalse\tlocal\n")
->>>>>>> b056e2f1
                 self.assertEqualDiff(expected, output)
                 for i in [ 0, 1, 3, 4, 5, 6, 7 ]:
                         self.assert_file_is_there(str(i))
@@ -467,11 +395,7 @@
 
                 # clear the only facet on an image
                 self.pkg("change-facet -v locale.fr_FR=None")
-<<<<<<< HEAD
-                self.pkg("facet -H")
-=======
-                self.pkg("facet -H -F tsv")
->>>>>>> b056e2f1
+                self.pkg("facet -H -F tsv")
                 self.assertEqualDiff("", self.output)
                 for i in range(8):
                         self.assert_file_is_there(str(i))
