--- conflicted
+++ resolved
@@ -412,8 +412,6 @@
                 m1.exclude_content([v.allow_action, lambda x: True])
                 self.assertEqual(len(list(m1.gen_actions_by_type("dir"))), 1)
 
-<<<<<<< HEAD
-=======
         def test_store_to_disk(self):
                 """Verfies that a FactoredManifest gets force-loaded before it
                 gets stored to disk."""
@@ -427,7 +425,6 @@
                 self.assertEqual(misc.get_data_digest(path),
                     misc.get_data_digest(self.foo_content_p5m))
 
->>>>>>> b056e2f1
         def test_get_directories(self):
                 """Verifies that get_directories() works as expected."""
 
